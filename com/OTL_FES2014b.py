--- conflicted
+++ resolved
@@ -58,7 +58,6 @@
 
     cnn = dbConnection.Cnn("gnss_data.cfg")
 
-<<<<<<< HEAD
     if stnlist:
         sql_where = ','.join("'%s'" % stationID(stn) for stn in stnlist)
 
@@ -69,11 +68,7 @@
         rs = cnn.query('SELECT * FROM stations WHERE "NetworkCode" NOT LIKE \'?%%\' AND "Harpos_coeff_otl" LIKE '
                        '\'%%HARPOS%%\' ORDER BY "NetworkCode", "StationCode"')
         # rs = cnn.query(
-=======
-    rs = cnn.query('SELECT * FROM stations WHERE "NetworkCode" NOT LIKE \'?%%\' AND "Harpos_coeff_otl" LIKE '
-                   '\'%%HARPOS%%\' ORDER BY "NetworkCode", "StationCode"')
-    # rs = cnn.query(
->>>>>>> 212a425d
+
     #    'SELECT * FROM stations WHERE "NetworkCode" NOT LIKE \'?%%\' ORDER BY "NetworkCode", "StationCode"')
 
     stations = rs.dictresult()
@@ -151,11 +146,9 @@
 
     # it's BLQ alright
     # find the linenumber of the phase and frequency components
-<<<<<<< HEAD
+
     header  = otl[0:34]
-=======
-    header  = otl[0:29]
->>>>>>> 212a425d
+
     pattern = re.compile('\s{2}\w{3}_\w{4}')
 
     for line in otl[34:]:
@@ -170,13 +163,10 @@
 
     # begin removing the network code from the OTL
     NetStn = re.findall('\s{2}(\w{3}_\w{4})', ''.join(otl))
-<<<<<<< HEAD
+
     print(NetStn)
     NetworkCode, StationCode = NetStn[0].split('_')
-=======
 
-    NetworkCode, StationCode = NetStn[0].split('.')
->>>>>>> 212a425d
 
     OTL = (''.join(header) + ''.join(otl)).replace('  ' + NetStn[0], '  ' + StationCode)
     OTL = OTL.replace('$$ ' + NetStn[0], '$$ %-8s' % StationCode)
